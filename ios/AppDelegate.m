// Copyright 2018 David Sansome
// 
// Licensed under the Apache License, Version 2.0 (the "License");
// you may not use this file except in compliance with the License.
// You may obtain a copy of the License at
// 
//     http://www.apache.org/licenses/LICENSE-2.0
// 
// Unless required by applicable law or agreed to in writing, software
// distributed under the License is distributed on an "AS IS" BASIS,
// WITHOUT WARRANTIES OR CONDITIONS OF ANY KIND, either express or implied.
// See the License for the specific language governing permissions and
// limitations under the License.

#import "AppDelegate.h"
#import "Client.h"
#import "DataLoader.h"
#import "LocalCachingClient.h"
#import "LoginViewController.h"
#import "MainViewController.h"
#import "ReviewViewController.h"
#import "TKMAudio.h"
#import "UserDefaults.h"

#import <UserNotifications/UserNotifications.h>

@interface AppDelegate ()
@end

@implementation AppDelegate {
  UIStoryboard *_storyboard;
  UINavigationController *_navigationController;
  DataLoader *_dataLoader;
  LocalCachingClient *_localCachingClient;
  Reachability *_reachability;
  TKMAudio *_audio;
}

- (BOOL)application:(UIApplication *)application
      didFinishLaunchingWithOptions:(NSDictionary *)launchOptions {
<<<<<<< HEAD
  // Uncomment to slow the animation speed on a real device.
  // [self.window.layer setSpeed:.1f];
  
=======
  UserDefaults.randomFontsEnabled = nil;
  UserDefaults.usedFonts = nil;
>>>>>>> 6e79b91f
  [application setMinimumBackgroundFetchInterval:UIApplicationBackgroundFetchIntervalMinimum];
  
  _storyboard = self.window.rootViewController.storyboard;
  _navigationController = (UINavigationController *)self.window.rootViewController;
  
  _dataLoader = [[DataLoader alloc] initFromURL:[[NSBundle mainBundle] URLForResource:@"data"
                                                                        withExtension:@"bin"]];
  _reachability = [Reachability reachabilityForInternetConnection];
  _audio = [[TKMAudio alloc] initWithReachability:_reachability];
  
  NSNotificationCenter *nc = [NSNotificationCenter defaultCenter];
  [nc addObserver:self
         selector:@selector(loginComplete:)
             name:kLoginCompleteNotification
           object:nil];
  [nc addObserver:self
         selector:@selector(logout:)
             name:kLogoutNotification
           object:nil];
  
  if (UserDefaults.userApiToken && UserDefaults.userCookie) {
    [self loginComplete:nil];
  } else {
    [self pushLoginViewController];
  }
  
  return YES;
}

- (void)pushLoginViewController {
  LoginViewController *loginViewController = [_storyboard instantiateViewControllerWithIdentifier:@"login"];
  [_navigationController setViewControllers:@[loginViewController] animated:NO];
}

- (void)loginComplete:(NSNotification *)notification {
  Client *client = [[Client alloc] initWithApiToken:UserDefaults.userApiToken
                                             cookie:UserDefaults.userCookie
                                         dataLoader:_dataLoader];
  
  _localCachingClient = [[LocalCachingClient alloc] initWithClient:client
                                                        dataLoader:_dataLoader
                                                      reachability:_reachability];
  
  // Ask for notification permissions.
  UNUserNotificationCenter *center = [UNUserNotificationCenter currentNotificationCenter];
  [center requestAuthorizationWithOptions:(UNAuthorizationOptionBadge)
                        completionHandler:^(BOOL granted, NSError * _Nullable error) {}];
  
  void (^pushMainViewController)(void) = ^() {
    MainViewController *vc = [_storyboard instantiateViewControllerWithIdentifier:@"main"];
    vc.dataLoader = _dataLoader;
    vc.reachability = _reachability;
    vc.localCachingClient = _localCachingClient;
    vc.audio = _audio;
    
    [_navigationController setViewControllers:@[vc] animated:(notification == nil) ? NO : YES];
  };
  // Do a sync before pushing the main view controller if this was a new login.
  if (notification) {
    [_localCachingClient sync:pushMainViewController];
  } else {
    pushMainViewController();
  }
}

- (void)logout:(NSNotification *)notification {
  UserDefaults.userCookie = nil;
  UserDefaults.userApiToken = nil;
  UserDefaults.userEmailAddress = nil;
  [_localCachingClient clearAllData];
  _localCachingClient = nil;
  
  [self pushLoginViewController];
}

- (void)applicationDidBecomeActive:(UIApplication *)application {
  [_reachability startNotifier];
  
  if ([_navigationController.topViewController isKindOfClass:MainViewController.class]) {
    MainViewController *vc = (MainViewController *)_navigationController.topViewController;
    [vc refresh];
  }
}

- (void)applicationWillResignActive:(UIApplication *)application {
  [_reachability stopNotifier];
  [self updateAppBadgeCount];
}

- (void)application:(UIApplication *)application
      performFetchWithCompletionHandler:(void (^)(UIBackgroundFetchResult))completionHandler {
  if (!_localCachingClient) {
    completionHandler(UIBackgroundFetchResultNoData);
    return;
  }
  
  __weak AppDelegate *weakSelf = self;
  [_localCachingClient sync:^{
    [weakSelf updateAppBadgeCount];
    completionHandler(UIBackgroundFetchResultNewData);
  }];
}

- (void)updateAppBadgeCount {
  int reviewCount = _localCachingClient.availableReviewCount;
  NSArray<NSNumber *> *upcomingReviews = _localCachingClient.upcomingReviews;

  UNUserNotificationCenter *center = [UNUserNotificationCenter currentNotificationCenter];
  void(^updateBlock)(void) = ^() {
    [[UIApplication sharedApplication] setApplicationIconBadgeNumber:reviewCount];
    [center removeAllPendingNotificationRequests];
    
    NSDate *startDate = [[NSCalendar currentCalendar] nextDateAfterDate:[NSDate date]
                                                           matchingUnit:NSCalendarUnitMinute
                                                                  value:0
                                                                options:NSCalendarMatchNextTime |
                                                                        NSCalendarMatchStrictly];
    NSTimeInterval startInterval = [startDate timeIntervalSinceNow];
    int cumulativeReviews = reviewCount;
    for (int hour = 0; hour < upcomingReviews.count; hour++) {
      int reviews = [upcomingReviews[hour] intValue];
      if (reviews == 0) {
        continue;
      }
      cumulativeReviews += reviews;
      
      NSTimeInterval triggerTimeInterval = startInterval + (hour * 60 * 60);
      if (triggerTimeInterval <= 0) {
        // UNTimeIntervalNotificationTrigger sometimes crashes with a negative triggerTimeInterval.
        continue;
      }
      NSString *identifier = [NSString stringWithFormat:@"badge-%d", hour];
      UNMutableNotificationContent *content = [[UNMutableNotificationContent alloc] init];
      content.badge = @(cumulativeReviews);
      UNNotificationTrigger *trigger = [UNTimeIntervalNotificationTrigger triggerWithTimeInterval:triggerTimeInterval repeats:NO];
      UNNotificationRequest *request = [UNNotificationRequest requestWithIdentifier:identifier content:content trigger:trigger];
      [center addNotificationRequest:request withCompletionHandler:nil];
    }
  };
  
  [center getNotificationSettingsWithCompletionHandler:^(UNNotificationSettings *_Nonnull settings) {
    if (settings.badgeSetting == UNNotificationSettingEnabled) {
      dispatch_async(dispatch_get_main_queue(), updateBlock);
    }
  }];
}

@end<|MERGE_RESOLUTION|>--- conflicted
+++ resolved
@@ -38,14 +38,9 @@
 
 - (BOOL)application:(UIApplication *)application
       didFinishLaunchingWithOptions:(NSDictionary *)launchOptions {
-<<<<<<< HEAD
   // Uncomment to slow the animation speed on a real device.
   // [self.window.layer setSpeed:.1f];
-  
-=======
-  UserDefaults.randomFontsEnabled = nil;
-  UserDefaults.usedFonts = nil;
->>>>>>> 6e79b91f
+        
   [application setMinimumBackgroundFetchInterval:UIApplicationBackgroundFetchIntervalMinimum];
   
   _storyboard = self.window.rootViewController.storyboard;
