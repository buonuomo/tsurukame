--- conflicted
+++ resolved
@@ -772,11 +772,8 @@
                         <outlet property="tableView" destination="CVb-cb-bd0" id="iDC-La-2N5"/>
                         <segue destination="7Tc-3C-9Vx" kind="show" identifier="taskOrder" id="U7N-3Q-4cQ"/>
                         <segue destination="uj2-VH-hcW" kind="show" identifier="reviewOrder" id="7Yf-CB-TUU"/>
-<<<<<<< HEAD
                         <segue destination="AG2-Tf-RDu" kind="show" identifier="offlineAudio" id="EkU-M7-aeu"/>
-=======
                         <segue destination="QeO-rY-q75" kind="show" identifier="randomFonts" id="l0d-dJ-or1"/>
->>>>>>> 6e79b91f
                     </connections>
                 </tableViewController>
                 <placeholder placeholderIdentifier="IBFirstResponder" id="UFO-Ke-JcM" userLabel="First Responder" sceneMemberID="firstResponder"/>
