--- conflicted
+++ resolved
@@ -11,11 +11,8 @@
 		3DA8BAFC224C9580009E925B /* LessonOrderViewController.m in Sources */ = {isa = PBXBuildFile; fileRef = 3DA8BAFB224C9580009E925B /* LessonOrderViewController.m */; };
 		480B243123D6830300FC2A82 /* Rexy in Frameworks */ = {isa = PBXBuildFile; productRef = 480B243023D6830300FC2A82 /* Rexy */; };
 		481B2FED23C55AAF0041EF1F /* CurrentLevelReviewTimeItem.swift in Sources */ = {isa = PBXBuildFile; fileRef = 481B2FEC23C55AAF0041EF1F /* CurrentLevelReviewTimeItem.swift */; };
-<<<<<<< HEAD
 		4820306724D849E100B40FDD /* Settings.swift in Sources */ = {isa = PBXBuildFile; fileRef = 633632EE201F3490006D582B /* Settings.swift */; };
-=======
 		48758AFC24D8543200EFB5B0 /* Light-Swift-Untar in Frameworks */ = {isa = PBXBuildFile; productRef = 48758AFB24D8543200EFB5B0 /* Light-Swift-Untar */; };
->>>>>>> 591c12e1
 		48CF714823EAFA5600A838F4 /* TKMReviewBatchSizeViewController.m in Sources */ = {isa = PBXBuildFile; fileRef = 48CF714623EAFA5600A838F4 /* TKMReviewBatchSizeViewController.m */; };
 		5C82B2908507339A293B0E59 /* Pods_FontScreenshotter.framework in Frameworks */ = {isa = PBXBuildFile; fileRef = F33812F134DC80E5D981C40E /* Pods_FontScreenshotter.framework */; };
 		630ADB6F21F8256E00BC9801 /* TKMCheckmarkModelItem.m in Sources */ = {isa = PBXBuildFile; fileRef = 630ADB6E21F8256E00BC9801 /* TKMCheckmarkModelItem.m */; };
